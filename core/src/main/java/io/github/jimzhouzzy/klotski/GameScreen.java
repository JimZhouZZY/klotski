--- conflicted
+++ resolved
@@ -1030,28 +1030,7 @@
             oos.writeObject(new GameState(currentMoveIndex, elapsedTime));
             System.out.println("Game saved successfully for user: " + klotski.getLoggedInUser());
 
-<<<<<<< HEAD
-            if (!autoSave) {
-                // Show a small pop-up window after saving when manual save
-                Dialog saveDialog = new Dialog("Save", skin);
-                Label saveMessage = new Label("Game saved successfully for user: " + klotski.getLoggedInUser(), skin);
-                saveMessage.setFontScale(1.5f); // Increase font size for the message
-                saveDialog.getContentTable().add(saveMessage).pad(20).row();
-
-                TextButton cancelButton = new TextButton("Cancel", skin);
-                cancelButton.addListener(new ClickListener() {
-                    @Override
-                    public void clicked(InputEvent event, float x, float y) {
-                        klotski.playClickSound();
-                    }
-                });
-                cancelButton.getLabel().setFontScale(1.0f); // Slightly smaller button
-                saveDialog.button(cancelButton, true);
-                saveDialog.show(stage);
-            }
-=======
             if (!autoSave) { showSavePopup(); }
->>>>>>> 6ddc5cee
 
             // print save file content
             System.out.println("Save file content: " + new String(Files.readAllBytes(file.toPath())));
